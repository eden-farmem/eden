#
# Shenango Build
#

#
# Common
#

INC     = -I./inc
CFLAGS  = -g -Wall -std=gnu11 -D_GNU_SOURCE $(INC) -mssse3
LDFLAGS = -T base/base.ld -no-pie
LD	= gcc
CC	= gcc
AR	= ar
SPARSE	= sparse
CHECKFLAGS = -D__CHECKER__ -Waddress-space

# uncomment to autodetect MLX5
MLX5=$(shell lspci | grep 'ConnectX-5' || echo "")
MLX4=$(shell lspci | grep 'ConnectX-3' || echo "")

# Path and dir of this makefile
MKFILE_PATH := $(abspath $(lastword $(MAKEFILE_LIST)))
MKFILE_DIR := $(dir $(MKFILE_PATH))

#
# Make options
#

ifneq ($(DEBUG),)
CFLAGS += -DDEBUG -DCCAN_LIST_DEBUG -rdynamic -O0 -ggdb
LDFLAGS += -rdynamic
else
ifneq ($(GDB),)
CFLAGS += -g -ggdb -O0
else
CFLAGS += -O3
endif
endif

ifneq ($(SAFEMODE),)
CFLAGS += -DSAFEMODE
CFLAGS += -g -O0	# TODO: SAFEMODE fails iokernel with -O3; cause unknown.
endif

ifneq ($(NUMA_NODE),)
CFLAGS += -DNUMA_NODE=$(NUMA_NODE)
endif

ifneq ($(EXCLUDE_CORES),)
CFLAGS += -DEXCLUDE_CORES=$(EXCLUDE_CORES)
endif

ifneq ($(REMOTE_MEMORY),)
CFLAGS += -DREMOTE_MEMORY
endif

ifneq ($(REMOTE_MEMORY_HINTS),)
CFLAGS += -DREMOTE_MEMORY
CFLAGS += -DREMOTE_MEMORY_HINTS
endif

ifneq ($(STATS_CORE),)
CFLAGS += -DSTATS_CORE=$(STATS_CORE)
endif

ifneq ($(PROVIDED_CFLAGS),)
CFLAGS += $(PROVIDED_CFLAGS)
endif

ifneq ($(TCP_RX_STATS),)
CFLAGS += -DTCP_RX_STATS
endif

ifneq ($(MLX5),)
CFLAGS += -DMLX5
else
ifneq ($(MLX4),)
CFLAGS += -DMLX4
endif
endif

#
# Dependencies
#

# rdma
RDMA_LIBS=-lrdmacm -libverbs

# dpdk
DPDK_PATH = ${MKFILE_DIR}/dpdk
DPDK_INCLUDES = $(shell cat $(DPDK_PATH)/dpdk_includes)
DPDK_LIBS = $(shell cat $(DPDK_PATH)/dpdk_libs)
ifneq ($(MAKECMDGOALS),clean)
ifeq ($(DPDK_LIBS),)
$(error DPDK libs not found. Please run ./setup.sh)
endif
endif
CFLAGS += $(DPDK_INCLUDES)

# jemalloc
JEMALLOC_PATH = ${MKFILE_DIR}/jemalloc
JEMALLOC_INC = $(shell cat $(JEMALLOC_PATH)/je_includes)
JEMALLOC_LIBS = $(shell cat $(JEMALLOC_PATH)/je_libs)
ifneq ($(MAKECMDGOALS),clean)
ifeq ($(JEMALLOC_LIBS),)
$(error JEMALLOC libs not found. Please run ./setup.sh)
endif
endif
CFLAGS += $(JEMALLOC_INC)

# handy for debugging
print-%  : ; @echo $* = $($*)

#
# Shenango libs
#

# libbase.a - the base library
base_src = $(wildcard base/*.c)
base_obj = $(base_src:.c=.o)

#libnet.a - a packet/networking utility library
net_src = $(wildcard net/*.c) $(wildcard net/ixgbe/*.c)
net_obj = $(net_src:.c=.o)

# iokernel - a soft-NIC service
iokernel_src = $(wildcard iokernel/*.c)
iokernel_obj = $(iokernel_src:.c=.o)
iokernel_noht_obj = $(iokernel_src:.c=-noht.o)

# librmem.a - a remote memory library
rmem_src = $(wildcard rmem/*.c)
rmem_obj = $(rmem_src:.c=.o)

# runtime - a user-level threading and networking library
runtime_src = $(wildcard runtime/*.c) $(wildcard runtime/net/*.c)
runtime_asm = $(wildcard runtime/*.S)
runtime_obj = $(runtime_src:.c=.o) $(runtime_asm:.S=.o)

#
# Shenango tools
#

# controller - remote memory controller
rcntrl_src = tools/rmserver/rcntrl.c tools/rmserver/rdma.c
rcntrl_obj = $(rcntrl_src:.c=.o)

# memserver - remote memory server
memserver_src = tools/rmserver/memserver.c tools/rmserver/rdma.c
memserver_obj = $(memserver_src:.c=.o)

# rmlib - rmclient library
RMLIB = rmlib.so
rmlib_src = $(wildcard tools/rmlib/*.c)
rmlib_obj = $(rmlib_src:.c=.o)
ifeq ($(MAKECMDGOALS),$(RMLIB))
CFLAGS += -fPIC # (rmlib is a shared library)
CFLAGS += -DRMEM_STANDALONE
endif

tools_src = $(wildcard tools/*/*.c)
tools_obj = $(tools_src:.c=.o)

#
# Shenango tests
#

test_src = $(wildcard tests/*.c)
test_obj = $(test_src:.c=.o)
test_targets = $(basename $(test_src))

#
# Makefile targets
#

# (must be first target)
all: runtime iok tools $(test_targets)

## libs
runtime: libs 

libs: libbase.a libnet.a librmem.a libruntime.a 

iok: iokerneld iokerneld-noht

libbase.a: $(base_obj)
	$(AR) rcs $@ $^

libnet.a: $(net_obj)
	$(AR) rcs $@ $^

librmem.a: $(rmem_obj)
	$(AR) rcs $@ $^

libruntime.a: $(runtime_obj)
	$(AR) rcs $@ $^

iokerneld: $(iokernel_obj) libbase.a libnet.a base/base.ld
	$(LD) $(LDFLAGS) -o $@ $(iokernel_obj) libbase.a libnet.a $(DPDK_LIBS)	\
		-lpthread -lnuma -ldl

iokerneld-noht: $(iokernel_noht_obj) libbase.a libnet.a base/base.ld
	$(LD) $(LDFLAGS) -o $@ $(iokernel_noht_obj) libbase.a libnet.a 			\
		$(DPDK_LIBS) -lpthread -lnuma -ldl

## tools
<<<<<<< HEAD
tools: rcntrl memserver
=======
tools: rcntrl memserver rmlib.so
>>>>>>> bd68bdd9

rcntrl: $(rcntrl_obj) libbase.a 
	$(LD) $(LDFLAGS) -o $@ $(rcntrl_obj) libbase.a -lpthread $(RDMA_LIBS)

memserver: $(memserver_obj) libbase.a 
	$(LD) $(LDFLAGS) -o $@ $(memserver_obj) libbase.a -lpthread $(RDMA_LIBS)

<<<<<<< HEAD
# rmlib.so has to be built separately as it uses different flags
# use "make rmlib.so"
$(RMLIB): $(rmlib_obj) librmem.a libbase.a je_jemalloc
	$(LD) $(CFLAGS) $(LDFLAGS) -shared $(rmlib_obj) -o $(RMLIB)		\
=======
rmlib.so: $(rmlib_obj) librmem.a libbase.a
	$(LD) $(CFLAGS) $(LDFLAGS) -shared $(rmlib_obj) -o $@	\
>>>>>>> bd68bdd9
		librmem.a libbase.a -lpthread $(RDMA_LIBS) $(JEMALLOC_LIBS)

## tests
$(test_targets): $(test_obj) libbase.a libruntime.a librmem.a libnet.a base/base.ld
	$(LD) $(LDFLAGS) -o $@ $@.o libruntime.a librmem.a libnet.a libbase.a 	\
		-lpthread $(RDMA_LIBS)

## general build rules for all targets
src = $(base_src) $(net_src) $(rmem_src) $(runtime_src) $(iokernel_src) $(test_src) $(tools_src)
asm = $(runtime_asm)
obj = $(src:.c=.o) $(asm:.S=.o) $(iokernel_src:.c=-noht.o)
dep = $(obj:.o=.d)

ifneq ($(MAKECMDGOALS),clean)
-include $(dep)   # include all dep files in the makefile
endif

# rule to generate a dep file by using the C preprocessor
# (see man cpp for details on the -MM and -MT options)
%-noht.d %.d: %.c
	@$(CC) $(CFLAGS) $< -MM -MT $(@:.d=.o) >$@

%-noht.o: %.c
	$(CC) $(CFLAGS) -Wno-unused-variable -DCORES_NOHT -c $< -o $@

%.o: %.c
	$(CC) $(CFLAGS) -c $< -o $@
%.d: %.S
	@$(CC) $(CFLAGS) $< -MM -MT $(@:.d=.o) >$@
%.o: %.S
	$(CC) $(CFLAGS) -c $< -o $@

# prints sparse checker tool output
sparse: $(src)
	$(foreach f,$^,$(SPARSE) $(filter-out -std=gnu11, $(CFLAGS)) $(CHECKFLAGS) $(f);)

.PHONY: clean
clean:
<<<<<<< HEAD
	rm -f $(obj) $(dep) libbase.a libnet.a librmem.a libruntime.a \
	iokerneld iokerneld-noht rcntrl memserver $(RMLIB) $(test_targets)
=======
	rm -f $(obj) $(dep) libbase.a libnet.a librmem.a libruntime.a rmlib.so 	\
	iokerneld iokerneld-noht rcntrl memserver $(test_targets)
>>>>>>> bd68bdd9
<|MERGE_RESOLUTION|>--- conflicted
+++ resolved
@@ -205,11 +205,7 @@
 		$(DPDK_LIBS) -lpthread -lnuma -ldl
 
 ## tools
-<<<<<<< HEAD
 tools: rcntrl memserver
-=======
-tools: rcntrl memserver rmlib.so
->>>>>>> bd68bdd9
 
 rcntrl: $(rcntrl_obj) libbase.a 
 	$(LD) $(LDFLAGS) -o $@ $(rcntrl_obj) libbase.a -lpthread $(RDMA_LIBS)
@@ -217,15 +213,10 @@
 memserver: $(memserver_obj) libbase.a 
 	$(LD) $(LDFLAGS) -o $@ $(memserver_obj) libbase.a -lpthread $(RDMA_LIBS)
 
-<<<<<<< HEAD
 # rmlib.so has to be built separately as it uses different flags
 # use "make rmlib.so"
 $(RMLIB): $(rmlib_obj) librmem.a libbase.a je_jemalloc
 	$(LD) $(CFLAGS) $(LDFLAGS) -shared $(rmlib_obj) -o $(RMLIB)		\
-=======
-rmlib.so: $(rmlib_obj) librmem.a libbase.a
-	$(LD) $(CFLAGS) $(LDFLAGS) -shared $(rmlib_obj) -o $@	\
->>>>>>> bd68bdd9
 		librmem.a libbase.a -lpthread $(RDMA_LIBS) $(JEMALLOC_LIBS)
 
 ## tests
@@ -264,10 +255,5 @@
 
 .PHONY: clean
 clean:
-<<<<<<< HEAD
 	rm -f $(obj) $(dep) libbase.a libnet.a librmem.a libruntime.a \
-	iokerneld iokerneld-noht rcntrl memserver $(RMLIB) $(test_targets)
-=======
-	rm -f $(obj) $(dep) libbase.a libnet.a librmem.a libruntime.a rmlib.so 	\
-	iokerneld iokerneld-noht rcntrl memserver $(test_targets)
->>>>>>> bd68bdd9
+	iokerneld iokerneld-noht rcntrl memserver $(RMLIB) $(test_targets)