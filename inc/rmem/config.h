--- conflicted
+++ resolved
@@ -107,13 +107,10 @@
 #define EVICTION_THRESHOLD          0.95
 #define EVICTION_MAX_BATCH_SIZE     64
 #define EVICTION_REGION_SWITCH_THR  1000
-<<<<<<< HEAD
 #define EVICTION_MAX_LRU_GENS       8
 #define EVICTION_EPOCH_LEN_MUS      100
+#define EVICTION_TLB_FLUSH_MIN      2       /* TODO: must be 32 or something */
 #define EVICTION_MAX_BUMPS_PER_OP   (5*EVICTION_MAX_BATCH_SIZE)
-=======
-#define EVICTION_TLB_FLUSH_MIN      2       /* TODO: must be 32 or something */
->>>>>>> eaa50876
 BUILD_ASSERT(EVICTION_MAX_BATCH_SIZE <= RMEM_MAX_CHUNKS_PER_OP);
 
 /* Fault handling */
