--- conflicted
+++ resolved
@@ -731,15 +731,11 @@
     enum ibv_wc_opcode opcode;
     
     assert(max_cqe > 0 && max_cqe <= RMEM_MAX_COMP_PER_OP);
-<<<<<<< HEAD
-    assert(chan_id >= 0 && chan_id < nchannels);
+    assert(chan_id >= 0 && chan_id < nchans_bkend);
     if(nread)   *nread = 0;
     if(nwrite)  *nwrite = 0;
 
     /* get CQ to poll */
-=======
-    assert(chan_id >= 0 && chan_id < nchans_bkend);
->>>>>>> be478c52
     cq = global_ctx->dp_cq[chan_id];
 
     /* poll */
